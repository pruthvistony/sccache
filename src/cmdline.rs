--- conflicted
+++ resolved
@@ -105,16 +105,12 @@
         Err(_) => false,
     };
     let mut args: Vec<_> = env::args_os().collect();
-<<<<<<< HEAD
     if cfg!(windows) {
         if args.iter().any(|x| x == "/?") {
             return Ok(Command::NoOp)
         }
     }
-    if ! internal_start_server {
-=======
     if !internal_start_server {
->>>>>>> abc27593
         if let Ok(exe) = env::current_exe() {
             match exe
                 .file_stem()
