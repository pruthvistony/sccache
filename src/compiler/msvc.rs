--- conflicted
+++ resolved
@@ -44,14 +44,6 @@
 }
 
 impl CCompilerImpl for MSVC {
-<<<<<<< HEAD
-    fn kind(&self) -> CCompilerKind { CCompilerKind::MSVC }
-    fn parse_arguments(&self,
-                       arguments: &[OsString],
-                       _cwd: &Path) -> CompilerArguments<ParsedArguments>
-    {
-        parse_arguments(arguments, &ARGS[..])
-=======
     fn kind(&self) -> CCompilerKind {
         CCompilerKind::MSVC
     }
@@ -61,7 +53,6 @@
         cwd: &Path,
     ) -> CompilerArguments<ParsedArguments> {
         parse_arguments(arguments, cwd, self.is_clang)
->>>>>>> abc27593
     }
 
     fn preprocess<T>(
@@ -219,19 +210,12 @@
     dst.write_all(&bytes)
 }
 
-<<<<<<< HEAD
-#[derive(Clone, Debug)]
-pub enum MSVCArgAttribute {
-    TooHard,
-    PreprocessorArgument,
-=======
 ArgData! {
     TooHardFlag,
     TooHard(OsString),
     TooHardPath(PathBuf),
     PreprocessorArgument(OsString),
     PreprocessorArgumentPath(PathBuf),
->>>>>>> abc27593
     DoCompilation,
     ShowIncludes,
     Output(PathBuf),
@@ -241,41 +225,6 @@
     XClang(OsString),
 }
 
-<<<<<<< HEAD
-use self::MSVCArgAttribute::*;
-
-pub static ARGS: [(ArgInfo, MSVCArgAttribute); 20] = [
-    take_arg!("-D", String, Concatenated, PreprocessorArgument),
-    take_arg!("-FA", String, Concatenated, TooHard),
-    take_arg!("-FI", Path, CanBeSeparated, PreprocessorArgument),
-    take_arg!("-FR", Path, Concatenated, TooHard),
-    take_arg!("-Fa", Path, Concatenated, TooHard),
-    take_arg!("-Fd", Path, Concatenated, ProgramDatabase),
-    take_arg!("-Fe", Path, Concatenated, TooHard),
-    take_arg!("-Fi", Path, Concatenated, TooHard),
-    take_arg!("-Fm", Path, Concatenated, TooHard),
-    take_arg!("-Fo", Path, Concatenated, Output),
-    take_arg!("-Fp", Path, Concatenated, TooHard),
-    take_arg!("-Fr", Path, Concatenated, TooHard),
-    flag!("-Fx", TooHard),
-    take_arg!("-I", Path, Concatenated, PreprocessorArgument),
-    take_arg!("-U", String, Concatenated, PreprocessorArgument),
-    flag!("-Zi", DebugInfo),
-    flag!("-c", DoCompilation),
-    take_arg!("-deps", Path, Concatenated, DepFile),
-    flag!("-showIncludes", ShowIncludes),
-    take_arg!("@", Path, Concatenated, TooHard),
-];
-
-// pub fn parse_arguments(arguments: &[OsString]) -> CompilerArguments<ParsedArguments> {
-pub fn parse_arguments<S>(
-    arguments: &[OsString],
-    arg_info: S,
-) -> CompilerArguments<ParsedArguments>
-where
-    S: SearchableArgInfo<Info = (ArgInfo, MSVCArgAttribute)>,
-{
-=======
 use self::ArgData::*;
 
 macro_rules! msvc_args {
@@ -323,7 +272,6 @@
     cwd: &Path,
     is_clang: bool,
 ) -> CompilerArguments<ParsedArguments> {
->>>>>>> abc27593
     let mut output_arg = None;
     let mut input_arg = None;
     let mut common_args = vec![];
@@ -336,31 +284,11 @@
     let mut show_includes = false;
     let mut xclangs: Vec<OsString> = vec![];
 
-<<<<<<< HEAD
-    // First convert all `/foo` arguments to `-foo` to accept both styles
-    let it = arguments.iter().map(|i| {
-        if let Some(arg) = i.split_prefix("/") {
-            let mut dash = OsString::from("-");
-            dash.push(&arg);
-            dash
-        } else {
-            i.clone()
-        }
-    });
-
-    for item in ArgsIter::new(it, arg_info) {
-        match item.data {
-            Some(TooHard) => {
-                return CompilerArguments::CannotCache(item.arg.to_str().expect(
-                    "Can't be Argument::Raw/UnknownFlag",
-                ))
-=======
     for arg in ArgsIter::new(arguments.iter().cloned(), (&ARGS[..], &SLASH_ARGS[..])) {
         let arg = try_or_cannot_cache!(arg, "argument parse");
         match arg.get_data() {
             Some(TooHardFlag) | Some(TooHard(_)) | Some(TooHardPath(_)) => {
                 cannot_cache!(arg.flag_str().expect("Can't be Argument::Raw/UnknownFlag",))
->>>>>>> abc27593
             }
             Some(DoCompilation) => compilation = true,
             Some(ShowIncludes) => show_includes = true,
@@ -640,16 +568,6 @@
     }))
 }
 
-<<<<<<< HEAD
-pub fn compile<T>(creator: &T,
-              executable: &Path,
-              parsed_args: &ParsedArguments,
-              cwd: &Path,
-              env_vars: &[(OsString, OsString)])
-              -> SFuture<(Cacheable, process::Output)>
-    where T: CommandCreatorSync
-{
-=======
 fn generate_compile_commands(
     path_transformer: &mut dist::PathTransformer,
     executable: &Path,
@@ -660,7 +578,6 @@
     #[cfg(not(feature = "dist-client"))]
     let _ = path_transformer;
 
->>>>>>> abc27593
     trace!("compile");
     let out_file = match parsed_args.outputs.get("obj") {
         Some(obj) => obj,
