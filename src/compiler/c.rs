--- conflicted
+++ resolved
@@ -109,11 +109,7 @@
     pub fn from_file_name(file: &Path) -> Option<Self> {
         match file.extension().and_then(|e| e.to_str()) {
             Some("c") => Some(Language::C),
-<<<<<<< HEAD
-            Some("cc") | Some("cpp") | Some("cxx") | Some("cu") => Some(Language::Cxx),
-=======
-            Some("C") | Some("cc") | Some("cpp") | Some("cxx") => Some(Language::Cxx),
->>>>>>> abc27593
+            Some("C") | Some("cc") | Some("cpp") | Some("cxx") | Some("cu") => Some(Language::Cxx),
             Some("m") => Some(Language::ObjectiveC),
             Some("mm") => Some(Language::ObjectiveCxx),
             e => {
